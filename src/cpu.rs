use crate::ops;
use std::collections::HashMap;

// Status flags
const CARRY_FLAG: u8 = 1 << 0;
const ZERO_FLAG: u8 = 1 << 1;
const IRQ_FLAG: u8 = 1 << 2;
const DECIMAL_FLAG: u8 = 1 << 3;
const BREAK_FLAG: u8 = 1 << 4;
const BREAK_2_FLAG: u8 = 1 << 5;
const OVERFLOW_FLAG: u8 = 1 << 6;
const NEGATIVE_FLAG: u8 = 1 << 7;

const RESET_VECTOR: u16 = 0xFFFC;
const RAM_START: u16 = 0x8000;

const STACK: u16 = 0x0100;
const SP_INIT: u8 = 0xFD;
// https://www.nesdev.org/wiki/CPU_power_up_state

// Addressing modes
// Read more here https://skilldrick.github.io/easy6502/#addressing
#[derive(Debug)]
pub enum AM {
    Immediate,
    ZeroPage,
    ZeroPageX,
    ZeroPageY,
    Absolute,
    AbsoluteX,
    AbsoluteY,
    Indirect,
    // Indexed Indirect
    IndirectX,
    // Indirect Indexed
    IndirectY,
}

// Mem reads and writes
pub trait Mem {
    fn mem_read(&self, addr: u16) -> u8;

    fn mem_write(&mut self, addr: u16, data: u8);

    fn mem_read_u16(&mut self, address: u16) -> u16 {
        u16::from_le_bytes([self.mem_read(address), self.mem_read(address + 1)])
    }

    fn mem_write_u16(&mut self, address: u16, data: u16) {
        let bytes: [u8; 2] = data.to_le_bytes();
        self.mem_write(address, bytes[0]);
        self.mem_write(address + 1, bytes[1]);
    }
}

impl Mem for CPU {
    fn mem_read(&self, addr: u16) -> u8 {
        self.memory[addr as usize]
    }

    fn mem_write(&mut self, addr: u16, data: u8) {
        self.memory[addr as usize] = data;
    }
}

// CPU struct
pub struct CPU {
    pub reg_a: u8,
    pub reg_x: u8,
    pub reg_y: u8,
    pub status: u8,
    pub pc: u16,
    pub sp: u8,
    memory: [u8; 0xFFFF],
}

// Begin CPU impl
impl CPU {
    pub fn new() -> Self {
        CPU {
            // CPU registers
            reg_a: 0,
            reg_x: 0,
            reg_y: 0,
            // Status register
            status: 0,
            // Program counter
            pc: 0,
            // Stack pointer
            sp: SP_INIT,
            // Memory 64k
            memory: [0; 0xFFFF],
        }
    }

    fn get_op_addr(&mut self, mode: &AM) -> u16 {
        match mode {
            AM::Immediate => self.pc,
            AM::ZeroPage => self.mem_read(self.pc) as u16,
            AM::ZeroPageX => self.mem_read(self.pc).wrapping_add(self.reg_x) as u16,
            AM::ZeroPageY => self.mem_read(self.pc).wrapping_add(self.reg_y) as u16,
            AM::Absolute => self.mem_read_u16(self.pc),
            AM::AbsoluteX => self.mem_read_u16(self.pc).wrapping_add(self.reg_x as u16) as u16,
            AM::AbsoluteY => self.mem_read_u16(self.pc).wrapping_add(self.reg_y as u16) as u16,
            AM::Indirect => {
                let addr = self.mem_read_u16(self.pc);
                self.mem_read_u16(addr)
            }
            AM::IndirectX => {
                // Insane!
                // Zero page X
                let zero_page = self.mem_read(self.pc).wrapping_add(self.reg_x) as u16;
                // Indirect
                self.mem_read_u16(zero_page)
            }
            AM::IndirectY => {
                // Zero page
                let zero_page = self.mem_read(self.pc) as u16;
                // Indirect + Y
                self.mem_read_u16(zero_page).wrapping_add(self.reg_y as u16)
            }
        }
    }

    pub fn run(&mut self) {
        self.run_with_callback(|_| {});
    }

    pub fn run_with_callback<F>(&mut self, mut callback: F)
    where
        F: FnMut(&mut CPU),
    {
        // Reference to opcode hashmap
        let ref opcodes: HashMap<u8, &'static ops::OPS> = *ops::OPS_MAP;

        // Execute callback before each instruction
        callback(self);

        // Main loop
        loop {
            // Fetch instruction
            let opc: u8 = self.mem_read(self.pc);

            /*
            The program counter is incremented the correct number of times based on the instruction after the match
            statement. It is incremented once here so that it correctly points to any potential operands.
            */
            self.pc += 1;

            // Store the state of the program counter to check later and avoid potential errors.
            let pc_state = self.pc;

            // Retrieve opcode information from the hashmap. Panic if the opcode is not found.
            let opcode = opcodes
                .get(&opc)
                .expect(&format!("Opcode {:x} not recognized", opc));

            match opc {
                // ADC - Add with carry
                0x69 | 0x65 | 0x75 | 0x6D | 0x7D | 0x79 | 0x61 | 0x71 => {
                    self.adc(&opcode.mode);
                }

                // AND - Logical AND
                0x29 | 0x25 | 0x35 | 0x2D | 0x3D | 0x39 | 0x21 | 0x31 => {
                    self.and(&opcode.mode);
                }

                // ASL - Arithmetic shift left
                0x06 | 0x16 | 0x0E | 0x1E => {
                    self.asl(&opcode.mode);
                }

                // ASL Accumulator
                0x0A => self.asl_acc(),

                // BCC - Branch if carry clear
                0x90 => self.bcc(),

                // BCS - Branch if carry set
                0xB0 => self.bcs(),

                // BEQ - Branch if equal
                0xF0 => self.beq(),

                // BIT - Bit test
                0x24 | 0x2C => self.bit(&opcode.mode),

                // BMI - Branch if minus
                0x30 => self.bmi(),

                // BNE - Branch if not equal
                0xD0 => self.bne(),

                // BPL - Branch if positive
                0x10 => self.bpl(),

                // BRK - Break (This will work for now)
                0x00 => return,

                // BVC - Branch if overflow clear
                0x50 => self.bvc(),

                // BVS - Branch if overflow set
                0x70 => self.bvs(),

                // CLC - Clear carry flag
                0x18 => self.clc(),

                // CLD - Clear decimal mode
                0xD8 => self.cld(),

                // CLI - Clear interrupt disable
                0x58 => self.cli(),

                // CLV - Clear overflow flag
                0xB8 => self.clv(),

                // CMP - Compare
                0xC9 | 0xC5 | 0xD5 | 0xCD | 0xDD | 0xD9 | 0xC1 | 0xD1 => {
                    self.cmp(&opcode.mode);
                }

                // CPX - Compare with X
                0xE0 | 0xE4 | 0xEC => self.cpx(&opcode.mode),

                // CPY - Compare with Y
                0xC0 | 0xC4 | 0xCC => self.cpy(&opcode.mode),

                // DEC - Decrement
                0xC6 | 0xD6 | 0xCE | 0xDE => self.dec(&opcode.mode),

                // DEX - Decrement X
                0xCA => self.dex(),

                // DEY - Decrement Y
                0x88 => self.dey(),

                // EOR - Exclusive OR
                0x49 | 0x45 | 0x55 | 0x4D | 0x5D | 0x59 | 0x41 | 0x51 => {
                    self.eor(&opcode.mode);
                }

                // INC - Increment
                0xE6 | 0xF6 | 0xEE | 0xFE => self.inc(&opcode.mode),

                // INX - Increment X
                0xE8 => self.inx(),

                // INY - Increment Y
                0xC8 => self.iny(),

                // JMP - Jump
                0x4C => self.jmp_absolute(),

                // JMP indirect
                0x6C => self.jmp_indirect(),

                // JSR - Jump to subroutine
                0x20 => self.jsr(&opcode.mode),

                // LDA - Load Accumulator
                0xA9 | 0xA5 | 0xB5 | 0xAD | 0xBD | 0xB9 | 0xA1 | 0xB1 => {
                    self.lda(&opcode.mode);
                }

                // LDX - Load X
                0xA2 | 0xA6 | 0xB6 | 0xAE | 0xBE => {
                    self.ldx(&opcode.mode);
                }

                // LDY - Load Y
                0xA0 | 0xA4 | 0xB4 | 0xAC | 0xBC => {
                    self.ldy(&opcode.mode);
                }

                // LSR - Logical shift right
                0x46 | 0x56 | 0x4E | 0x5E => {
                    self.lsr(&opcode.mode);
                }

                // LSR Accumulator
                0x4A => self.lsr_acc(),

                // NOP - No operation
                0xEA => {}

                // ORA - Logical Inclusive OR
                0x09 | 0x05 | 0x15 | 0x0D | 0x1D | 0x19 | 0x01 | 0x11 => {
                    self.ora(&opcode.mode);
                }

                // PHA - Push Accumulator
                0x48 => self.pha(),

                // PHP - Push Processor Status
                0x08 => self.php(),

                // PLA - Pull Accumulator
                0x68 => self.pla(),

                // PLP - Pull Processor Status
                0x28 => self.plp(),

                // ROL - Rotate Left
                0x26 | 0x36 | 0x2E | 0x3E => {
                    self.rol(&opcode.mode);
                }

                // ROL Accumulator
                0x2A => self.rol_acc(),

                // ROR - Rotate Right
                0x66 | 0x76 | 0x6E | 0x7E => {
                    self.ror(&opcode.mode);
                }

                // ROR Accumulator
                0x6A => self.ror_acc(),

                // RTI - Return from Interrupt
                0x40 => self.rti(),

                // RTS - Return from Subroutine
                0x60 => self.rts(),

                // SBC - Subtract with carry
                0xE9 | 0xE5 | 0xF5 | 0xED | 0xFD | 0xF9 | 0xE1 | 0xF1 => {
                    self.sbc(&opcode.mode);
                }

                // SEC - Set carry flag
                0x38 => self.sec(),

                // SED - Set decimal mode
                0xF8 => self.sed(),

                // SEI - Set interrupt disable
                0x78 => self.sei(),

                // STA - Store Accumulator
                0x85 | 0x95 | 0x8D | 0x9D | 0x99 | 0x81 | 0x91 => {
                    self.sta(&opcode.mode);
                }

                // STX - Store X
                0x86 | 0x96 | 0x8E => self.stx(&opcode.mode),

                // STY - Store Y
                0x84 | 0x94 | 0x8C => self.sty(&opcode.mode),

                // TAX - Transfer Accumulator to X
                0xAA => self.tax(),

                // TAY - Transfer Accumulator to Y
                0xA8 => self.tay(),

                // TSX - Transfer Stack Pointer to X
                0xBA => self.tsx(),

                // TXA - Transfer X to Accumulator
                0x8A => self.txa(),

                // TXS - Transfer X to Stack Pointer
                0x9A => self.txs(),

                // TYA - Transfer Y to Accumulator
                0x98 => self.tya(),

                _ => panic!("Unknown opcode {:x}", opc),
            }

            // Check program counter state and increment if unchanged
            if pc_state == self.pc {
                // -1 because of the prior increment
                self.pc += (opcode.bytes - 1) as u16;
            }
        }
    }

    pub fn reset(&mut self) {
        self.reg_a = 0;
        self.reg_x = 0;
        self.reg_y = 0;
        self.status = 0;

        self.pc = self.mem_read_u16(RESET_VECTOR);
    }

    // Load program into memory and run
    pub fn load(&mut self, program: Vec<u8>) {
        self.memory[0x0600..(0x0600 + program.len())].copy_from_slice(&program[..]);
        self.mem_write_u16(RESET_VECTOR, 0x0600);
    }

    pub fn load_run(&mut self, program: Vec<u8>) {
        self.load(program);
        self.reset();
        self.run();
    }

    // Begin instruction implementations
    fn adc(&mut self, mode: &AM) {
        let addr = self.get_op_addr(mode);
        let data = self.mem_read(addr);
        self.reg_a = self.reg_a.wrapping_add(self.mem_read(addr));
        self.reg_a = self.reg_a.wrapping_add(self.status & CARRY_FLAG);
    }

    fn add_acc(&mut self, data: u8) {
        let sum: u16 = self.reg_a as u16 + data as u16 + (self.status & CARRY_FLAG) as u16;
        let carry = sum > 0xFF;
        if carry {
            self.status |= CARRY_FLAG;
        } else {
            self.clear_flag(CARRY_FLAG);
        }
    }

    fn and(&mut self, mode: &AM) {
        let addr = self.get_op_addr(mode);
        self.reg_a = self.reg_a & self.mem_read(addr);
        self.set_zn(self.reg_a);
    }

    fn asl(&mut self, mode: &AM) {
        let addr = self.get_op_addr(mode);
        let data = self.mem_read(addr);
        self.set_flag(CARRY_FLAG, data >> 7 == 1);
        self.mem_write(addr, data.wrapping_shl(1));
    }

    fn asl_acc(&mut self) {
        self.set_flag(CARRY_FLAG, self.reg_a >> 7 == 1);
        self.reg_a = self.reg_a.wrapping_shl(1);
    }

    fn bcc(&mut self) {
        self.branch(self.status & CARRY_FLAG == 0);
    }

    fn bcs(&mut self) {
        self.branch(self.status & CARRY_FLAG != 0);
    }

    fn beq(&mut self) {
        self.branch(self.status & ZERO_FLAG != 0);
    }

    fn bit(&mut self, mode: &AM) {
        let addr = self.get_op_addr(mode);
        let data = self.mem_read(addr);
<<<<<<< HEAD
        self.set_flag(ZERO_FLAG, self.reg_a & data == 0);

        self.set_flag(NEGATIVE_FLAG, data & 0x80 == 0x80);
        self.set_flag(OVERFLOW_FLAG, data & 0x40 == 0x40);
=======
        self.set_flag(ZERO_FLAG, data & self.reg_a == 0);
        self.set_flag(OVERFLOW_FLAG, data & 0x40 != 0);
        self.set_flag(NEGATIVE_FLAG, data & 0x80 != 0);
>>>>>>> 8d881b9b
    }

    fn bmi(&mut self) {
        self.branch(self.status & NEGATIVE_FLAG != 0);
    }

    fn bne(&mut self) {
        self.branch(self.status & ZERO_FLAG == 0);
    }

    fn bpl(&mut self) {
        self.branch(self.status & NEGATIVE_FLAG == 0);
    }

    fn bvc(&mut self) {
        self.branch(self.status & OVERFLOW_FLAG == 0);
    }

    fn bvs(&mut self) {
        self.branch(self.status & OVERFLOW_FLAG != 0);
    }

    fn clc(&mut self) {
        self.clear_flag(CARRY_FLAG);
    }

    fn cld(&mut self) {
        self.clear_flag(DECIMAL_FLAG);
    }

    fn cli(&mut self) {
        self.clear_flag(IRQ_FLAG);
    }

    fn clv(&mut self) {
        self.clear_flag(OVERFLOW_FLAG);
    }

    fn cmp(&mut self, mode: &AM) {
        let addr = self.get_op_addr(mode);
        self.set_compare(self.reg_a, self.mem_read(addr));
    }

    fn cpx(&mut self, mode: &AM) {
        let addr = self.get_op_addr(mode);
        self.set_compare(self.reg_x, self.mem_read(addr));
    }

    fn cpy(&mut self, mode: &AM) {
        let addr = self.get_op_addr(mode);
        self.set_compare(self.reg_y, self.mem_read(addr));
    }

    fn dec(&mut self, mode: &AM) {
        let addr = self.get_op_addr(mode);
        self.mem_write(addr, self.mem_read(addr).wrapping_sub(1));
        self.set_zn(self.mem_read(addr));
    }

    fn dex(&mut self) {
        self.reg_x = self.reg_x.wrapping_sub(1);
        self.set_zn(self.reg_x);
    }

    fn dey(&mut self) {
        self.reg_y = self.reg_y.wrapping_sub(1);
        self.set_zn(self.reg_y);
    }

    fn eor(&mut self, mode: &AM) {
        let addr = self.get_op_addr(mode);
        self.reg_a ^= self.mem_read(addr);
    }

    fn inc(&mut self, mode: &AM) {
        let addr = self.get_op_addr(mode);
        self.mem_write(addr, self.mem_read(addr).wrapping_add(1));
        self.set_zn(self.mem_read(addr));
    }

    fn inx(&mut self) {
        self.reg_x = self.reg_x.wrapping_add(1);
        self.set_zn(self.reg_x);
    }

    fn iny(&mut self) {
        self.reg_y = self.reg_y.wrapping_add(1);
        self.set_zn(self.reg_y);
    }

<<<<<<< HEAD
    fn jmp_absolute(&mut self) {
=======
    fn jmp(&mut self, mode: &AM) {
>>>>>>> 8d881b9b
        self.pc = self.mem_read_u16(self.pc);
    }

    fn jmp_indirect(&mut self) {
<<<<<<< HEAD
        // TODO write special case for indirect bug
        let addr = self.mem_read_u16(self.pc);
        self.pc = self.mem_read_u16(addr);
=======
        // Special behavior for 6502 bug
        let addr = self.mem_read_u16(self.pc);
        let indirect = if addr & 0x00FF == 0x00FF {
            let lo = self.mem_read(addr);
            let hi = self.mem_read(addr & 0xFF00);
            (hi as u16) << 8 | (lo as u16)
        } else {
            self.mem_read_u16(addr)
        };

        self.pc = indirect;
>>>>>>> 8d881b9b
    }

    fn jsr(&mut self, mode: &AM) {
        let addr = self.get_op_addr(mode);
        // Push return address - 1
        self.push_u16(self.pc + 2 - 1);
        self.pc = addr;
    }

    fn lda(&mut self, mode: &AM) {
        let addr = self.get_op_addr(&mode);
        self.reg_a = self.mem_read(addr);
        self.set_zn(self.reg_a);
    }

    fn ldx(&mut self, mode: &AM) {
        let addr = self.get_op_addr(&mode);
        self.reg_x = self.mem_read(addr);
        self.set_zn(self.reg_x);
    }

    fn ldy(&mut self, mode: &AM) {
        let addr = self.get_op_addr(&mode);
        self.reg_y = self.mem_read(addr);
        self.set_zn(self.reg_y);
    }

    fn lsr(&mut self, mode: &AM) {
        let addr = self.get_op_addr(mode);
        let data = self.mem_read(addr);
        self.set_flag(CARRY_FLAG, data & 1 == 1);
        self.mem_write(addr, data.wrapping_shr(1));
    }

    fn lsr_acc(&mut self) {
        self.set_flag(CARRY_FLAG, self.reg_a & 1 == 1);
        self.reg_a = self.reg_a.wrapping_shr(1);
    }

    fn ora(&mut self, mode: &AM) {
        let addr = self.get_op_addr(mode);
        self.reg_a = self.reg_a | self.mem_read(addr);
        self.set_zn(self.reg_a);
    }

    fn pha(&mut self) {
        self.push(self.reg_a);
    }

    fn php(&mut self) {
        let mut flags = self.status.clone();
        flags |= BREAK_FLAG;
        flags |= BREAK_2_FLAG;
        self.push(flags);
    }

    fn pla(&mut self) {
        self.reg_a = self.pull();
    }

    fn plp(&mut self) {
        self.status = self.pull();
        self.clear_flag(BREAK_FLAG);
        self.clear_flag(BREAK_2_FLAG);
    }

    fn rol(&mut self, mode: &AM) {
        let addr = self.get_op_addr(mode);
        let data = self.mem_read(addr);
        let carry_bit = self.status & CARRY_FLAG;

        self.set_flag(CARRY_FLAG, data >> 7 == 1);
        self.mem_write(addr, data.wrapping_shl(1) | carry_bit);
    }

    fn rol_acc(&mut self) {
        let carry_bit = self.status & CARRY_FLAG;
        self.set_flag(CARRY_FLAG, self.reg_a >> 7 == 1);
        self.reg_a = self.reg_a.wrapping_shl(1) | carry_bit;
    }

    fn ror(&mut self, mode: &AM) {
        let addr = self.get_op_addr(mode);
        let data = self.mem_read(addr);
        let carry_bit = self.status & CARRY_FLAG;

        self.set_flag(CARRY_FLAG, data & 1 == 1);
        self.mem_write(addr, data.wrapping_shr(1) | (carry_bit << 7));
    }

    fn ror_acc(&mut self) {
        let carry_bit = self.status & CARRY_FLAG;
        self.set_flag(CARRY_FLAG, self.reg_a & 1 == 1);
        self.reg_a = self.reg_a.wrapping_shr(1) | (carry_bit << 7);
    }

    fn rti(&mut self) {
        self.status = self.pull();
        self.clear_flag(BREAK_FLAG);
        self.set_flag(BREAK_2_FLAG, true);
        self.pc = self.pull_u16();
    }

    fn rts(&mut self) {
        self.pc = self.pull_u16() + 1;
    }

    fn sbc(&mut self, mode: &AM) {
        todo!();
    }

    fn sec(&mut self) {
        self.status |= CARRY_FLAG;
    }

    fn sed(&mut self) {
        self.status |= DECIMAL_FLAG;
    }

    fn sei(&mut self) {
        self.status |= IRQ_FLAG;
    }

    fn sta(&mut self, mode: &AM) {
        let addr = self.get_op_addr(&mode);
        self.mem_write(addr, self.reg_a);
    }

    fn stx(&mut self, mode: &AM) {
        let addr = self.get_op_addr(&mode);
        self.mem_write(addr, self.reg_x);
    }

    fn sty(&mut self, mode: &AM) {
        let addr = self.get_op_addr(&mode);
        self.mem_write(addr, self.reg_y);
    }

    fn tax(&mut self) {
        self.reg_x = self.reg_a;
        self.set_zn(self.reg_x);
    }

    fn tay(&mut self) {
        self.reg_y = self.reg_a;
        self.set_zn(self.reg_y);
    }

    fn tsx(&mut self) {
        self.reg_x = self.mem_read(STACK + self.sp as u16);
        self.sp = self.sp.wrapping_add(1);
    }

    fn txa(&mut self) {
        self.reg_a = self.reg_x;
        self.set_zn(self.reg_a);
    }

    fn txs(&mut self) {
        self.mem_write(STACK + self.sp as u16, self.reg_x);
        self.sp = self.sp.wrapping_sub(1);
    }

    fn tya(&mut self) {
        self.reg_a = self.reg_y;
        self.set_zn(self.reg_a);
    }

    fn push(&mut self, data: u8) {
        self.mem_write(STACK + self.sp as u16, data);
        self.sp = self.sp.wrapping_sub(1);
    }

    fn push_u16(&mut self, data: u16) {
        let bytes: [u8; 2] = data.to_le_bytes();
        self.push(bytes[1]);
        self.push(bytes[0]);
        self.sp = self.sp.wrapping_sub(2);
    }

    fn pull(&mut self) -> u8 {
        let data = self.mem_read(STACK + self.sp as u16);
        self.sp = self.sp.wrapping_add(1);
        data
    }

    fn pull_u16(&mut self) -> u16 {
        let lo = self.pull();
        let hi = self.pull();
        u16::from_le_bytes([lo, hi])
    }

    // Flag helpers
    fn set_flag(&mut self, flag: u8, value: bool) {
        if value {
            self.status |= flag;
        } else {
            self.status &= !flag;
        }
    }

    fn clear_flag(&mut self, flag: u8) {
        self.status &= !flag;
    }

    // fn get_flag(&self, flag: u8) -> bool {
    //     (self.status & flag) != 0
    // }

    // Set zero and negative flags
    fn set_zn(&mut self, result: u8) {
        //set zero flag
        self.set_flag(ZERO_FLAG, result == 0);

        // If bit 8 == 1, set negative flag
        self.set_flag(NEGATIVE_FLAG, (result & 0x80) != 0);
    }

    // Set carry, zero, negative flags for compare instructions
    fn set_compare(&mut self, lhs: u8, rhs: u8) {
        self.set_flag(CARRY_FLAG, lhs >= rhs);
        self.set_flag(ZERO_FLAG, lhs == rhs);
        self.set_flag(NEGATIVE_FLAG, lhs.wrapping_sub(rhs) & 0x80 != 0);
    }

    fn branch(&mut self, result: bool) {
        if result {
            // bytes from the next instruction
            let jump = self.mem_read(self.pc) as i8;
            // add jump plus one
            self.pc = self.pc.wrapping_add(jump as u16).wrapping_add(1);
        }
    }
}

#[cfg(test)]
mod test {
    use super::*;

    #[test]
    fn test_0xa9_lda_immediate() {
        let mut cpu = CPU::new();
        cpu.load_run(vec![0xa9, 0x05, 0x00]);
        assert_eq!(cpu.reg_a, 0x05);
        assert!(cpu.status & ZERO_FLAG == 0b00);
        assert!(cpu.status & NEGATIVE_FLAG == 0);
    }

    #[test]
    fn test_0xa9_lda_zero_flag() {
        let mut cpu = CPU::new();
        cpu.load_run(vec![0xa9, 0x00, 0x00]);
        assert!(cpu.status & ZERO_FLAG == 0b10);
    }

    #[test]
    fn test_0xa5_lda_zero_page() {
        let mut cpu = CPU::new();
        cpu.mem_write(0x10, 0x22);
        cpu.load_run(vec![0xa5, 0x10, 0x00]);
        assert_eq!(cpu.reg_a, 0x22);
    }

    #[test]
    fn test_0xad_lda_absolute() {
        let mut cpu = CPU::new();
        cpu.mem_write_u16(0x1020, 0x22);
        cpu.load_run(vec![0xad, 0x20, 0x10, 0x00]);
        assert_eq!(cpu.reg_a, 0x22);
    }

    #[test]
    fn test_0xc9_cmp_immediate_negative() {
        let mut cpu = CPU::new();
        cpu.load_run(vec![0xa9, 0x10, 0xc9, 0x11, 0x00]);
        assert_eq!(cpu.status & NEGATIVE_FLAG, 0x80);
    }

    #[test]
    fn test_0xc9_cmp_immediate_equal() {
        let mut cpu = CPU::new();
        cpu.load_run(vec![0xa9, 0x10, 0xc9, 0x10, 0x00]);
        assert!(cpu.status & ZERO_FLAG != 0);
    }

    #[test]
    fn test_0xc9_cmp_immediate_greater() {
        let mut cpu = CPU::new();
        cpu.load_run(vec![0xa9, 0x11, 0xc9, 0x10, 0x00]);
        assert!(cpu.status & CARRY_FLAG != 0);
    }

    #[test]
    fn test_lda_from_memory() {
        let mut cpu = CPU::new();
        cpu.mem_write(0x10, 0x55);
        cpu.load_run(vec![0xa5, 0x10, 0x00]);
        assert_eq!(cpu.reg_a, 0x55);
    }

    #[test]
    fn test_0xa1_lda_indirect_x() {
        let mut cpu = CPU::new();
        cpu.load_run(vec![
            0xa2, 0x01, 0xa9, 0x05, 0x85, 0x01, 0xa9, 0x07, 0x85, 0x02, 0xa0, 0x0a, 0x8c, 0x05,
            0x07, 0xa1, 0x00,
        ]);
        assert_eq!(cpu.reg_a, cpu.reg_y);
    }

    #[test]
    fn test_0xb1_lda_indirect_y() {
        let mut cpu = CPU::new();
        cpu.load_run(vec![
            0xa0, 0x01, 0xa9, 0x03, 0x85, 0x01, 0xa9, 0x07, 0x85, 0x02, 0xa2, 0x0a, 0x8e, 0x04,
            0x07, 0xb1, 0x00,
        ]);
    }

    #[test]
    fn test_0xaa_tax_move_a_to_x() {
        let mut cpu = CPU::new();
        cpu.load_run(vec![0xa9, 0x0a, 0xaa, 0x00]);

        assert_eq!(cpu.reg_x, 0x0a)
    }

    #[test]
    fn test_5_ops_working_together() {
        let mut cpu = CPU::new();
        cpu.load_run(vec![0xa9, 0xc0, 0xaa, 0xe8, 0x00]);

        assert_eq!(cpu.reg_x, 0xc1)
    }

    #[test]
    fn test_inx_overflow() {
        let mut cpu = CPU::new();
        cpu.load_run(vec![0xa2, 0xff, 0xe8, 0xe8, 0x00]);

        assert_eq!(cpu.reg_x, 1)
    }

    #[test]
    fn test_iny_overflow() {
        let mut cpu = CPU::new();
        cpu.load_run(vec![0xa0, 0xff, 0xc8, 0xc8, 0x00]);

        assert_eq!(cpu.reg_y, 1)
    }
}<|MERGE_RESOLUTION|>--- conflicted
+++ resolved
@@ -450,16 +450,9 @@
     fn bit(&mut self, mode: &AM) {
         let addr = self.get_op_addr(mode);
         let data = self.mem_read(addr);
-<<<<<<< HEAD
-        self.set_flag(ZERO_FLAG, self.reg_a & data == 0);
-
-        self.set_flag(NEGATIVE_FLAG, data & 0x80 == 0x80);
-        self.set_flag(OVERFLOW_FLAG, data & 0x40 == 0x40);
-=======
         self.set_flag(ZERO_FLAG, data & self.reg_a == 0);
         self.set_flag(OVERFLOW_FLAG, data & 0x40 != 0);
         self.set_flag(NEGATIVE_FLAG, data & 0x80 != 0);
->>>>>>> 8d881b9b
     }
 
     fn bmi(&mut self) {
@@ -550,20 +543,11 @@
         self.set_zn(self.reg_y);
     }
 
-<<<<<<< HEAD
-    fn jmp_absolute(&mut self) {
-=======
     fn jmp(&mut self, mode: &AM) {
->>>>>>> 8d881b9b
         self.pc = self.mem_read_u16(self.pc);
     }
 
     fn jmp_indirect(&mut self) {
-<<<<<<< HEAD
-        // TODO write special case for indirect bug
-        let addr = self.mem_read_u16(self.pc);
-        self.pc = self.mem_read_u16(addr);
-=======
         // Special behavior for 6502 bug
         let addr = self.mem_read_u16(self.pc);
         let indirect = if addr & 0x00FF == 0x00FF {
@@ -575,7 +559,6 @@
         };
 
         self.pc = indirect;
->>>>>>> 8d881b9b
     }
 
     fn jsr(&mut self, mode: &AM) {
